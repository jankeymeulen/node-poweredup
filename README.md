--- conflicted
+++ resolved
@@ -24,11 +24,7 @@
 | Boost Color and Distance Sensor | Sensor        |     *Partial (<a href="#compatibility-note-1">1</a>)*    |       Yes      |       Yes      | <a href="https://brickset.com/sets/17101-1/">17101</a> |
 | Boost Interactive Motor  | Motor/Sensor  |     *Partial (<a href="#compatibility-note-2">2</a>)*    |       Yes      |       Yes      | <a href="https://brickset.com/sets/17101-1/">17101</a> |
 | Powered Up Train Motor          | Motor         |         No         |       Yes      |       Yes      | <a href="https://brickset.com/sets/60197-1/">60197</a><br /><a href="https://brickset.com/sets/60198-1/">60198</a> |
-<<<<<<< HEAD
-| Powered Up LED Lights           | Lights        |       Unknown      |     Unknown    |     Unknown    | <a href="https://brickset.com/sets/88005-1/">88005</a> |
-=======
 | Powered Up LED Lights           | Light         |       Unknown      |     Unknown    |     Unknown    | <a href="https://brickset.com/sets/88005-1/">88005</a> |
->>>>>>> 4988da17
 
 <a name="compatibility-note-1"></a><sub>(1) Only color mode is supported on the WeDo 2.0 Smart Hub at this point.</sub>
 
